--- conflicted
+++ resolved
@@ -1,72 +1,9 @@
-<<<<<<< HEAD
 # -*- coding: utf-8 -*-
 
-"""PathMe is a package for harmonizing pathway databases in BEL..
+"""PathMe is a package for harmonizing pathway databases in BEL.
 
 The goal of this package is to facilitate the evaluation of pathway knowledge across three of the major pathway
-databases by harmozing and consolidating different formats.
-
-PathMe does that by converting KEGG, Reactome, and WikiPathways to Biological Expression Language (BEL).
-Once the three databases are harmonized into BEL, we can evaluate the consensus and gaps in pathway knowledge.
-For that, PathMe is complemented with a web application (`PathMe Viewer <https://github.com/ComPath/PathMe-Viewer>`_)
-that enables the exploration of all the pathways from these three resources. PathMe is the follow-up of the ComPath web
-application which is aimed at exploring, analyzing, and curating pathway knowledge in a more simplistic, gene-centric
-view.
-
-Installation
-------------
-1. ``pathme`` can be installed with the following commmands:
-
-.. code-block:: sh
-
-    python3 -m pip install git+https://github.com/ComPath/PathMe.git@master
-
-2. or in editable mode with:
-
-.. code-block:: sh
-
-    git clone https://github.com/ComPath/PathMe.git
-
-.. code-block:: sh
-
-    cd pathme
-
-.. code-block:: sh
-
-    python3 -m pip install -e .
-
-How to use
-----------
-1. Download content
-
-PathMe first requires to download the raw files from the original pathway databases.
-
-.. code-block:: python
-
-    python3 -m pathme download
-
-2. Generate BEL Graphs
-
-.. code-block:: python
-
-    python3 -m pathme populate
-
-Alternatively, you can do any of these two steps for a particular database by the following command:
-
-.. code-block:: python
-
-    python3 -m pathme database_name action
-
-Example:
-
-.. code-block:: python
-
-    python3 -m pathme kegg download
-"""
-=======
-# -*- coding: utf-8 -*-
-
-"""Harmonizing pathway knowledge across three of the major pathway databases by consolidating different formats.
+databases by harmonizing and consolidating different formats.
 
 PathMe does that by converting KEGG, Reactome, and WikiPathways to Biological Expression Language (BEL).
 Once the three databases are harmonized into BEL, we can evaluate the consensus and gaps in pathway knowledge.
@@ -125,5 +62,4 @@
 .. code-block:: python
 
     python3 -m pathme kegg download
-"""
->>>>>>> 0048674c
+"""